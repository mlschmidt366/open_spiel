--- conflicted
+++ resolved
@@ -44,29 +44,22 @@
     return;
   }
 
-  bool explore = true;
   if (!state->IsChanceNode() || include_chance_states) {
     // Decision node; add only if not already present
     std::string key = state->ToString();
     if (all_states->find(key) == all_states->end()) {
       (*all_states)[key] = state->Clone();
     } else {
-<<<<<<< HEAD
-      explore = false;
-=======
       // Terminate, do not explore the same node twice
       return;
->>>>>>> 176bebd0
     }
   }
 
-  if (explore) {
-    for (auto action : state->LegalActions()) {
-      auto next_state = state->Clone();
-      next_state->ApplyAction(action);
-      GetSubgameStates(next_state.get(), all_states, depth_limit, depth + 1,
-                      include_terminals, include_chance_states);
-    }
+  for (auto action : state->LegalActions()) {
+    auto next_state = state->Clone();
+    next_state->ApplyAction(action);
+    GetSubgameStates(next_state.get(), all_states, depth_limit, depth + 1,
+                     include_terminals, include_chance_states);
   }
 }
 
